--- conflicted
+++ resolved
@@ -183,7 +183,6 @@
 
 extension AppsFlyerDestination: AppsFlyerLibDelegate {
     public func onConversionDataSuccess(_ conversionInfo: [AnyHashable : Any]) {
-<<<<<<< HEAD
         guard let firstLaunchFlag = conversionInfo["is_first_launch"] as? Int, firstLaunchFlag == 1 else { return }
         guard let status = conversionInfo["af_status"] as? String else { return }
 
@@ -197,44 +196,11 @@
                     "name": campaign,
                     "ad_group": adgroup
                 ]
-                let campaignStr = (campaign.compactMap({ (key, value) -> String in
-                    return "\(key)=\(value)"
-                }) as Array).joined(separator: ";")
                 let properties: [String: Codable] = [
                     "provider": "AppsFlyer",
-                    "campaign": campaignStr
+                    "campaign": try? JSON(campaign)
                 ]
                 analytics?.track(name: "Install Attributed", properties: properties)
-=======
-        guard let firstLaunchFlag = conversionInfo["is_first_launch"] as? Int else {
-            return
-        }
-        
-        guard let status = conversionInfo["af_status"] as? String else {
-            return
-        }
-        
-        if (firstLaunchFlag == 1) {
-            segDelegate?.onConversionDataSuccess(conversionInfo)
-            if (status == "Non-organic") {
-                if let mediaSource = conversionInfo["media_source"] , let campaign = conversionInfo["campaign"], let adgroup = conversionInfo["adgroup"]{
-                    
-                    let campaign: [String: Any] = [
-                        "source": mediaSource,
-                        "name": campaign,
-                        "ad_group": adgroup
-                    ]
-
-                    let properties: [String: Codable] = [
-                        "provider": "AppsFlyer",
-                        "campaign": try? JSON(campaign)
-                    ]
-                    analytics?.track(name: "Install Attributed", properties: properties)
-                    
-                }
-            } else {
-                analytics?.track(name: "Organic Install")
->>>>>>> a6c8f6a3
             }
         } else {
             analytics?.track(name: "Organic Install")
