--- conflicted
+++ resolved
@@ -79,19 +79,6 @@
 
         guard let settings: AppsFlyerSettings = settings.integrationSettings(forPlugin: self) else { return }
         self.settings = settings
-<<<<<<< HEAD
-        
-        AppsFlyerLib.shared().appsFlyerDevKey = settings.appsFlyerDevKey
-        AppsFlyerLib.shared().appleAppID = settings.appleAppID
-        
-        AppsFlyerLib.shared().waitForATTUserAuthorization(timeoutInterval: 60) //OPTIONAL
-        AppsFlyerLib.shared().deepLinkDelegate = self //OPTIONAL
-        
-        let trackAttributionData = settings.trackAttributionData
-        
-        if trackAttributionData ?? false {
-            AppsFlyerLib.shared().delegate = self
-=======
         let appsFlyerLib = AppsFlyerLib.shared()
 
         appsFlyerLib.appsFlyerDevKey = settings.appsFlyerDevKey
@@ -101,7 +88,6 @@
 
         if settings.trackAttributionData ?? false {
             appsFlyerLib.delegate = self
->>>>>>> c3714df6
         }
 
         additionalConfigurationHandler?(appsFlyerLib)
